-- MySQL 8 schema (no JSON; types close to original SQLite)
-- Engine/charset
SET NAMES utf8mb4;

SET FOREIGN_KEY_CHECKS = 0;

DROP TABLE IF EXISTS model_call;
DROP TABLE IF EXISTS tool_call;
DROP TABLE IF EXISTS call_payload;
DROP TABLE IF EXISTS `message`;
DROP TABLE IF EXISTS turn;
DROP TABLE IF EXISTS conversation;

SET FOREIGN_KEY_CHECKS = 1;

-- =========================
-- conversation
-- =========================
CREATE TABLE conversation
(
    id                     VARCHAR(255) PRIMARY KEY,
    -- legacy-friendly columns
    summary                TEXT,
    agent_name             TEXT,
    last_activity          TIMESTAMP    NULL     DEFAULT NULL,
    usage_input_tokens     BIGINT                DEFAULT 0,
    usage_output_tokens    BIGINT                DEFAULT 0,
    usage_embedding_tokens BIGINT                DEFAULT 0,

    -- v2 columns
    created_at             TIMESTAMP    NOT NULL DEFAULT CURRENT_TIMESTAMP,
    updated_at             TIMESTAMP    NULL     DEFAULT NULL,
    created_by_user_id     VARCHAR(255),
    tenant_id              VARCHAR(255),
    agent_id               VARCHAR(255),
    agent_config_id        VARCHAR(255),
    default_model_provider TEXT,
    default_model          TEXT,
    default_model_params   TEXT,
    title                  TEXT,
    metadata               TEXT,
    visibility             VARCHAR(255) NOT NULL DEFAULT 'private',
    archived               BIGINT       NOT NULL DEFAULT 0,
    deleted_at             TIMESTAMP    NULL     DEFAULT NULL,
    last_message_at        TIMESTAMP    NULL     DEFAULT NULL,
    message_count          BIGINT       NOT NULL DEFAULT 0,
    turn_count             BIGINT       NOT NULL DEFAULT 0,
    retention_ttl_days     BIGINT,
    expires_at             TIMESTAMP    NULL     DEFAULT NULL
) ENGINE = InnoDB
  DEFAULT CHARSET = utf8mb4
  COLLATE = utf8mb4_0900_ai_ci;

-- Optional usage breakdown table (kept for compatibility)
CREATE TABLE turn
(
    id                      VARCHAR(255) PRIMARY KEY,
    conversation_id         VARCHAR(255) NOT NULL,
    created_at              TIMESTAMP    NOT NULL DEFAULT CURRENT_TIMESTAMP,
    status                  VARCHAR(255) NOT NULL CHECK (status IN
                                                         ('pending', 'running', 'waiting_for_user', 'succeeded',
                                                          'failed', 'canceled')),
    error_message TEXT,
    started_by_message_id   VARCHAR(255),
    retry_of                VARCHAR(255),
    agent_id_used           VARCHAR(255),
    agent_config_used_id    VARCHAR(255),
    model_override_provider TEXT,
    model_override          TEXT,
    model_params_override   TEXT,

    CONSTRAINT fk_turn_conversation
        FOREIGN KEY (conversation_id) REFERENCES conversation (id) ON DELETE CASCADE
);

CREATE INDEX idx_turn_conversation ON turn (conversation_id);



CREATE TABLE call_payload
(
    id                       VARCHAR(255) PRIMARY KEY,
    tenant_id                VARCHAR(255),
    kind                     VARCHAR(255) NOT NULL CHECK (kind IN
                                                          ('model_request', 'model_response', 'provider_request',
                                                           'provider_response', 'model_stream', 'tool_request',
                                                           'tool_response', 'elicitation_request', 'elicitation_response')),
    subtype                  TEXT,
    mime_type                TEXT         NOT NULL,
    size_bytes               BIGINT       NOT NULL,
    digest                   VARCHAR(255),
    storage                  VARCHAR(255) NOT NULL CHECK (storage IN ('inline', 'object')),
    inline_body              LONGBLOB,
    uri                      TEXT,
    compression              VARCHAR(255) NOT NULL DEFAULT 'none' CHECK (compression IN ('none', 'gzip', 'zstd')),
    encryption_kms_key_id    TEXT,
    redaction_policy_version TEXT,
    redacted                 BIGINT       NOT NULL DEFAULT 0 CHECK (redacted IN (0, 1)),
    created_at               TIMESTAMP    NOT NULL DEFAULT CURRENT_TIMESTAMP,
    schema_ref               TEXT,
    preview                  TEXT,
    tags                     TEXT,
    CHECK (
        (storage = 'inline' AND inline_body IS NOT NULL ) OR
        (storage = 'object' AND inline_body IS NULL)
        )
);

CREATE INDEX idx_payload_tenant_kind ON call_payload (tenant_id, kind, created_at);
CREATE INDEX idx_payload_digest ON call_payload (digest);


CREATE TABLE `message`
(
    id                 VARCHAR(255) PRIMARY KEY,
    conversation_id    VARCHAR(255) NOT NULL,
    turn_id            VARCHAR(255),
    sequence           BIGINT,
    created_at         TIMESTAMP    NOT NULL DEFAULT CURRENT_TIMESTAMP,
<<<<<<< HEAD
    updated_at             TIMESTAMP    NULL     DEFAULT NULL,
=======
    updated_at         TIMESTAMP,
>>>>>>> bd7c1f68
    created_by_user_id VARCHAR(255),
    status             VARCHAR(255) CHECK (status IS NULL OR status IN ('', 'pending','accepted','rejected','cancel','open','summary','summarized')),
    role               VARCHAR(255) NOT NULL CHECK (role IN ('system', 'user', 'assistant', 'tool')),
    `type`             VARCHAR(255) NOT NULL DEFAULT 'text' CHECK (`type` IN ('text', 'tool_op', 'control')),
    content            MEDIUMTEXT,
    context_summary    TEXT,
    tags               TEXT,
    interim            BIGINT       NOT NULL DEFAULT 0 CHECK (interim IN (0, 1)),
    elicitation_id     VARCHAR(255),
    parent_message_id  VARCHAR(255),
    superseded_by      VARCHAR(255),
    attachment_payload_id  VARCHAR(255),
    elicitation_payload_id VARCHAR(255),
    -- legacy column to remain compatible with older readers
    tool_name          TEXT,

    CONSTRAINT fk_message_conversation
        FOREIGN KEY (conversation_id) REFERENCES conversation (id) ON DELETE CASCADE,
    CONSTRAINT fk_message_turn
        FOREIGN KEY (turn_id) REFERENCES turn (id) ON DELETE SET NULL,
    CONSTRAINT fk_message_attachment_payload
        FOREIGN KEY (attachment_payload_id) REFERENCES call_payload (id) ON DELETE SET NULL,
    CONSTRAINT fk_message_elicitation_payload
        FOREIGN KEY (elicitation_payload_id) REFERENCES call_payload (id) ON DELETE SET NULL
);

CREATE UNIQUE INDEX idx_message_turn_seq ON `message` (turn_id, sequence);
CREATE INDEX idx_msg_conv_created ON `message` (conversation_id, created_at DESC);

CREATE TABLE model_call
(
    message_id                            VARCHAR(255) PRIMARY KEY,
    turn_id                               VARCHAR(255),
    provider                              TEXT         NOT NULL,
    model                                 VARCHAR(255) NOT NULL,
    model_kind                            VARCHAR(255) NOT NULL CHECK (model_kind IN
                                                                       ('chat', 'completion', 'vision', 'reranker',
                                                                        'embedding', 'other')),
    prompt_snapshot                       TEXT,
    prompt_ref                            TEXT,
    prompt_hash                           TEXT,
    response_snapshot                     TEXT,
    response_ref                          TEXT,
    error_code                            TEXT,
    error_message                         TEXT,
    finish_reason                         TEXT,
    prompt_tokens                         BIGINT,
    prompt_cached_tokens                  BIGINT,
    completion_tokens                     BIGINT,
    total_tokens                          BIGINT,
    prompt_audio_tokens                   BIGINT,
    completion_reasoning_tokens           BIGINT,
    completion_audio_tokens               BIGINT,
    completion_accepted_prediction_tokens BIGINT,
    completion_rejected_prediction_tokens BIGINT,
    status                                VARCHAR(255) NOT NULL CHECK (status IN ('queued', 'running', 'completed', 'failed', 'canceled')),
    started_at                            TIMESTAMP    NULL     DEFAULT NULL,
    completed_at                          TIMESTAMP    NULL     DEFAULT NULL,
    latency_ms                            BIGINT,
    cache_hit                             BIGINT       NOT NULL DEFAULT 0 CHECK (cache_hit IN (0, 1)),
    cache_key                             TEXT,
    cost                                  DOUBLE,
    safety_blocked                        BIGINT CHECK (safety_blocked IN (0, 1)),
    safety_reasons                        TEXT,
    redaction_policy_version              TEXT,
    redacted                              BIGINT       NOT NULL DEFAULT 0 CHECK (redacted IN (0, 1)),
    trace_id                              TEXT,
    span_id                               TEXT,
    request_payload_id                    VARCHAR(255),
    response_payload_id                   VARCHAR(255),
    provider_request_payload_id           VARCHAR(255),
    provider_response_payload_id          VARCHAR(255),
    stream_payload_id                     VARCHAR(255),

    CONSTRAINT fk_model_calls_message
        FOREIGN KEY (message_id) REFERENCES `message` (id) ON DELETE CASCADE,
    CONSTRAINT fk_model_call_turn
        FOREIGN KEY (turn_id) REFERENCES turn (id) ON DELETE SET NULL,
    CONSTRAINT fk_model_call_req_payload
        FOREIGN KEY (request_payload_id) REFERENCES call_payload (id) ON DELETE SET NULL,
    CONSTRAINT fk_model_call_res_payload
        FOREIGN KEY (response_payload_id) REFERENCES call_payload (id) ON DELETE SET NULL,
    CONSTRAINT fk_model_call_provider_req_payload
        FOREIGN KEY (provider_request_payload_id) REFERENCES call_payload (id) ON DELETE SET NULL,
    CONSTRAINT fk_model_call_provider_res_payload
        FOREIGN KEY (provider_response_payload_id) REFERENCES call_payload (id) ON DELETE SET NULL,
    CONSTRAINT fk_model_call_stream_payload
        FOREIGN KEY (stream_payload_id) REFERENCES call_payload (id) ON DELETE SET NULL
);

CREATE INDEX idx_model_call_model ON model_call (model);
CREATE INDEX idx_model_call_started_at ON model_call (started_at);

CREATE TABLE tool_call
(
    message_id          VARCHAR(255) PRIMARY KEY,
    turn_id             VARCHAR(255),
    op_id               VARCHAR(255) NOT NULL,
    attempt             BIGINT       NOT NULL DEFAULT 1,
    tool_name           VARCHAR(255) NOT NULL,
    tool_kind           VARCHAR(255) NOT NULL CHECK (tool_kind IN ('general', 'resource')),
    capability_tags     TEXT,
    resource_uris       TEXT,
    status              VARCHAR(255) NOT NULL CHECK (status IN ('queued', 'running', 'completed', 'failed', 'skipped',
                                                                'canceled')),
    request_snapshot    TEXT,
    request_ref         TEXT,
    request_hash        TEXT,
    response_snapshot   TEXT,
    response_ref        TEXT,
    error_code          TEXT,
    error_message       TEXT,
    retriable           BIGINT CHECK (retriable IN (0, 1)),
    started_at          TIMESTAMP    NULL     DEFAULT NULL,
    completed_at        TIMESTAMP    NULL     DEFAULT NULL,
    latency_ms          BIGINT,
    cost                DOUBLE,
    trace_id            TEXT,
    span_id             TEXT,
    request_payload_id  VARCHAR(255),
    response_payload_id VARCHAR(255),

    CONSTRAINT fk_tool_call_message
        FOREIGN KEY (message_id) REFERENCES `message` (id) ON DELETE CASCADE,
    CONSTRAINT fk_tool_call_turn
        FOREIGN KEY (turn_id) REFERENCES turn (id) ON DELETE SET NULL,
    CONSTRAINT fk_tool_call_req_payload
        FOREIGN KEY (request_payload_id) REFERENCES call_payload (id) ON DELETE SET NULL,
    CONSTRAINT fk_tool_call_res_payload
        FOREIGN KEY (response_payload_id) REFERENCES call_payload (id) ON DELETE SET NULL
);

CREATE UNIQUE INDEX idx_tool_op_attempt ON tool_call (turn_id, op_id, attempt);
CREATE INDEX idx_tool_call_status ON tool_call (status);
CREATE INDEX idx_tool_call_name ON tool_call (tool_name);
CREATE INDEX idx_tool_call_op ON tool_call (turn_id, op_id);<|MERGE_RESOLUTION|>--- conflicted
+++ resolved
@@ -117,11 +117,6 @@
     turn_id            VARCHAR(255),
     sequence           BIGINT,
     created_at         TIMESTAMP    NOT NULL DEFAULT CURRENT_TIMESTAMP,
-<<<<<<< HEAD
-    updated_at             TIMESTAMP    NULL     DEFAULT NULL,
-=======
-    updated_at         TIMESTAMP,
->>>>>>> bd7c1f68
     created_by_user_id VARCHAR(255),
     status             VARCHAR(255) CHECK (status IS NULL OR status IN ('', 'pending','accepted','rejected','cancel','open','summary','summarized')),
     role               VARCHAR(255) NOT NULL CHECK (role IN ('system', 'user', 'assistant', 'tool')),
